--- conflicted
+++ resolved
@@ -131,767 +131,7 @@
             debugLog(`ERROR: Expected 5 stat divs, found ${statDivs.length}`, 'error');
             return;
         }
-<<<<<<< HEAD
-        
-        // Update HP with current/max format
-        statDivs[0].querySelector('span').textContent = `${stats.currentHP}/${stats.HP}`;
-        
-        // Add HP bar
-        const hpBar = card.querySelector('.hp-bar') || (() => {
-            const bar = document.createElement('div');
-            bar.className = 'hp-bar';
-            const fill = document.createElement('div');
-            fill.className = 'hp-fill';
-            bar.appendChild(fill);
-            card.insertBefore(bar, statDivs[0]);
-            return bar;
-        })();
-        
-        // Update HP bar
-        const hpPercent = (stats.currentHP / stats.HP) * 100;
-        hpBar.querySelector('.hp-fill').style.width = `${hpPercent}%`;
-        hpBar.querySelector('.hp-fill').style.backgroundColor = 
-            hpPercent > 50 ? '#2ecc71' :
-            hpPercent > 25 ? '#f1c40f' : '#e74c3c';
-        
-=======
 
-        statDivs[0].querySelector('span').textContent = stats.HP;
->>>>>>> 91a07630
-        // Priest shows HEAL instead of ATK
-        if (className === 'Priest') {
-            statDivs[1].querySelector('span').textContent = `Heal: ${stats.HEAL}`;
-        } else {
-            statDivs[1].querySelector('span').textContent = stats.ATK + (auraBonus ? ` (+${auraBonus})` : '');
-        }
-        statDivs[2].querySelector('span').textContent = stats.DEF;
-        statDivs[3].querySelector('span').textContent = stats.SPD;
-        statDivs[4].querySelector('span').textContent = stats.RANGE;
-
-        debugLog(`Stats updated successfully`, 'success');
-        // Update corresponding stick figure
-        updateStickFigure(card, className, stats);
-
-    } catch (error) {
-        debugLog(`ERROR updating player card: ${error.message}`, 'error');
-    }
-}
-
-function updateStickFigure(card, className, stats) {
-    // Find which player this is (1-4)
-    const playerCards = document.querySelectorAll('.player-card');
-    let playerIndex = -1;
-    playerCards.forEach((pCard, index) => {
-        if (pCard === card) {
-            playerIndex = index + 1;
-        }
-    });
-
-    if (playerIndex === -1) {
-        debugLog('ERROR: Could not find player index for stick figure update', 'error');
-        return;
-    }
-
-    const stickFigure = document.getElementById(`player${playerIndex}`);
-    if (!stickFigure) {
-        debugLog(`ERROR: Could not find stick figure for player ${playerIndex}`, 'error');
-        return;
-    }
-
-    debugLog(`Updating stick figure for player ${playerIndex} with class ${className}`, 'info');
-    // Remove all previous class styling
-    stickFigure.classList.remove('warrior', 'archer', 'mage', 'priest', 'boxer');
-    stickFigure.classList.remove('warrior-style', 'archer-style', 'mage-style', 'priest-style', 'boxer-style');
-    // Add class-specific styling
-    if (className && className !== 'None') {
-        const classLower = className.toLowerCase();
-        stickFigure.classList.add(classLower);
-        debugLog(`Added class: ${classLower}`, 'info');
-    }
-    // Apply speed-based animation speed
-    const animationSpeed = Math.max(0.5, 2 - (stats.SPD * 0.02));
-    stickFigure.style.animationDuration = `${animationSpeed}s`;
-    // Apply size based on overall stats (bigger = stronger overall)
-    const totalStats = (stats.HP + stats.ATK + stats.DEF + stats.SPD + stats.RANGE) / 5;
-    const scale = 0.8 + (totalStats / 150);
-    stickFigure.style.transform = `scale(${scale})`;
-
-<<<<<<< HEAD
-function addHealthBarsToPlayers() {
-    const players = document.querySelectorAll('.stick-figure');
-    players.forEach((playerElement, index) => {
-        if (!playerElement.querySelector('.player-health')) {
-            const healthBar = document.createElement('div');
-            healthBar.className = 'player-health';
-            const healthFill = document.createElement('div');
-            healthFill.className = 'player-health-fill';
-            healthFill.style.width = '100%';
-            healthBar.appendChild(healthFill);
-            playerElement.appendChild(healthBar);
-        }
-    });
-}
-
-function getPlayerStats(playerIndex) {
-    const playerCard = document.querySelectorAll('.player-card')[playerIndex - 1];
-    if (!playerCard) return null;
-    
-    const className = playerCard.querySelector('.player-class').textContent.trim();
-    const baseStats = classStats[className];
-    if (!baseStats) return null;
-    
-    // Calculate aura bonuses
-    let atkBonus = 0;
-    if (className !== 'Priest') {
-        const allCards = document.querySelectorAll('.player-card');
-        allCards.forEach(otherCard => {
-            if (otherCard !== playerCard) {
-                const otherClass = otherCard.querySelector('.player-class').textContent.trim();
-                if (otherClass === 'Priest') {
-                    atkBonus += classStats.Priest.AURA || 0;
-                }
-            }
-        });
-    }
-    
-    return {
-        hp: baseStats.HP,
-        maxHp: baseStats.HP,
-        atk: className === 'Priest' ? 0 : baseStats.ATK + atkBonus,
-        heal: className === 'Priest' ? baseStats.HEAL : 0,
-        def: baseStats.DEF,
-        spd: baseStats.SPD,
-        range: baseStats.RANGE,
-        className: className
-    };
-}
-
-function calculateDistance(pos1, pos2) {
-    const dx = pos1.x - pos2.x;
-    const dy = pos1.y - pos2.y;
-    return Math.sqrt(dx * dx + dy * dy);
-}
-
-function moveTowards(from, to, speed) {
-    const dx = to.x - from.x;
-    const dy = to.y - from.y;
-    const distance = Math.sqrt(dx * dx + dy * dy);
-    
-    if (distance <= speed) {
-        return { x: to.x, y: to.y };
-    }
-    
-    const ratio = speed / distance;
-    return {
-        x: from.x + dx * ratio,
-        y: from.y + dy * ratio
-    };
-}
-
-function updateEnemyPosition(enemy) {
-    enemy.element.style.left = enemy.x + '%';
-    enemy.element.style.top = enemy.y + '%';
-}
-
-function calculateDistance(element1, element2) {
-    const rect1 = element1.getBoundingClientRect();
-    const rect2 = element2.getBoundingClientRect();
-    
-    const x1 = rect1.left + rect1.width / 2;
-    const y1 = rect1.top + rect1.height / 2;
-    const x2 = rect2.left + rect2.width / 2;
-    const y2 = rect2.top + rect2.height / 2;
-    
-    return Math.sqrt(Math.pow(x2 - x1, 2) + Math.pow(y2 - y1, 2)) / 10; // Normalize distance
-}
-
-function findNearestEnemy(playerElement) {
-    let nearest = null;
-    let minDistance = Infinity;
-    
-    enemies.forEach(enemy => {
-        if (enemy.hp <= 0) return;
-        
-        const distance = calculateDistance(playerElement, enemy.element);
-        if (distance < minDistance) {
-            minDistance = distance;
-            nearest = enemy;
-        }
-    });
-    
-    return nearest;
-}
-
-function calculatePlayerStats(playerId) {
-    const playerCard = document.querySelector(`#${playerId}-card`);
-    const playerClass = playerCard.querySelector('.player-class').textContent;
-    const baseStats = classStats[playerClass];
-    const level = baseStats.level;
-    
-    // Calculate grown stats
-    let stats = { ...baseStats };
-    Object.keys(baseStats.statGrowth).forEach(stat => {
-        stats[stat] += baseStats.statGrowth[stat] * (level - 1);
-    });
-    
-    // Apply special effects
-    if (baseStats.special.trigger(stats)) {
-        const effects = baseStats.special.effect(stats);
-        Object.assign(stats, effects);
-    }
-    
-    // Apply Priest aura if any
-    document.querySelectorAll('.player-card').forEach(card => {
-        if (card.id !== `${playerId}-card`) {
-            const otherClass = card.querySelector('.player-class').textContent;
-            if (otherClass === 'Priest') {
-                const priestStats = classStats.Priest;
-                stats.ATK += priestStats.AURA;
-                stats.DEF += Math.floor(priestStats.AURA / 2);
-            }
-        }
-    });
-    
-    return stats;
-}
-
-function attackEnemy(playerElement, enemy) {
-    const playerId = playerElement.id;
-    const stats = calculatePlayerStats(playerId);
-    
-    // Track consecutive hits for Boxer
-    if (!playerElement.consecutiveHits) {
-        playerElement.consecutiveHits = 0;
-    }
-    playerElement.consecutiveHits++;
-    
-    // Calculate damage with special effects
-    let damage = stats.ATK;
-    
-    // Apply class specials
-    const playerClass = document.querySelector(`#${playerId}-card .player-class`).textContent;
-    const classData = classStats[playerClass];
-    if (classData.special.trigger(stats, playerElement.consecutiveHits)) {
-        const effects = classData.special.effect(stats, playerElement.consecutiveHits);
-        if (effects.ATK) damage = effects.ATK;
-        
-        // Handle AoE damage for Mage
-        if (effects.AOE) {
-            const nearbyEnemies = enemies.filter(e => 
-                e !== enemy && 
-                calculateDistance(enemy.element, e.element) <= effects.RANGE
-            );
-            nearbyEnemies.forEach(nearby => {
-                const aoeDamage = Math.max(1, Math.floor(damage * 0.5) - nearby.def);
-                nearby.hp -= aoeDamage;
-                updateEnemyHealth(nearby);
-                addCombatLog(`${playerId}'s Arcane Burst dealt ${aoeDamage} damage to ${nearby.name}!`);
-            });
-        }
-    }
-    
-    // Apply final damage
-    damage = Math.max(1, damage - enemy.def);
-    enemy.hp -= damage;
-    
-    // Update enemy health bar
-    updateEnemyHealth(enemy);
-    
-    // Add combat log
-    addCombatLog(`${playerId} dealt ${damage} damage to ${enemy.name}!`);
-    
-    // If enemy defeated
-    if (enemy.hp <= 0) {
-        handleEnemyDefeat(enemy);
-        // Reset consecutive hits
-        playerElement.consecutiveHits = 0;
-        // Grant experience
-        grantExperience(playerId);
-    }
-}
-
-function grantExperience(playerId) {
-    const playerCard = document.querySelector(`#${playerId}-card`);
-    const playerClass = playerCard.querySelector('.player-class').textContent;
-    const classData = classStats[playerClass];
-    
-    // Calculate XP gained
-    const baseXP = 10;
-    const zoneMultiplier = {
-        plains: 1,
-        forest: 1.2,
-        mountains: 1.5,
-        desert: 1.8,
-        cave: 2
-    };
-    
-    const xpGained = Math.floor(baseXP * (zoneMultiplier[currentZone] || 1));
-    
-    // Add XP and check for level up
-    if (!classData.xp) classData.xp = 0;
-    classData.xp += xpGained;
-    
-    const xpNeeded = classData.level * 100;
-    if (classData.xp >= xpNeeded) {
-        classData.xp -= xpNeeded;
-        classData.level++;
-        
-        // Update stats
-        Object.keys(classData.statGrowth).forEach(stat => {
-            classData[stat] += classData.statGrowth[stat];
-        });
-        
-        // Update UI
-        updatePlayerCard(playerCard, playerClass);
-        addCombatLog(`${playerId} reached level ${classData.level}!`);
-        debugLog(`${playerId} leveled up to ${classData.level}`, 'success');
-    }
-    
-    addCombatLog(`${playerId} gained ${xpGained} XP!`);
-}
-
-function handleEnemyDefeat(enemy) {
-    enemy.element.classList.add('defeated');
-    addCombatLog(`${enemy.name} was defeated!`);
-    
-    // Check if all enemies are defeated
-    const remainingEnemies = enemies.filter(e => e.hp > 0);
-    if (remainingEnemies.length === 0) {
-        handleZoneCleared();
-    }
-}
-
-function handleZoneCleared() {
-    addCombatLog(`${currentZone} zone cleared!`);
-    debugLog(`Zone cleared: ${currentZone}`, 'success');
-    
-    // Generate new enemies after a delay
-    setTimeout(() => {
-        spawnEnemies(currentZone);
-    }, 2000);
-}
-
-function moveTowardsTarget(element, target, speed) {
-    const rect1 = element.getBoundingClientRect();
-    const rect2 = target.getBoundingClientRect();
-    
-    // Calculate movement direction
-    const dx = rect2.left - rect1.left;
-    const dy = rect2.top - rect1.top;
-    const length = Math.sqrt(dx * dx + dy * dy);
-    
-    // Update position
-    const currentX = parseFloat(element.style.left) || 50;
-    const currentY = parseFloat(element.style.top) || 50;
-    
-    const newX = currentX + (dx / length) * speed;
-    const newY = currentY + (dy / length) * speed;
-    
-    // Keep within bounds (10-90%)
-    element.style.left = Math.min(Math.max(10, newX), 90) + '%';
-    element.style.top = Math.min(Math.max(20, newY), 80) + '%';
-}
-
-function healPlayer(playerId, healAmount) {
-    const playerCard = document.querySelector(`#${playerId}-card`);
-    const playerClass = playerCard.querySelector('.player-class').textContent;
-    const stats = classStats[playerClass];
-    
-    if (!stats.currentHP) stats.currentHP = stats.HP;
-    stats.currentHP = Math.min(stats.HP, stats.currentHP + healAmount);
-    
-    // Update UI
-    updatePlayerCard(playerCard, playerClass);
-    addCombatLog(`${playerId} was healed for ${healAmount} HP!`);
-}
-
-function cleanupDefeatedEnemies() {
-    enemies = enemies.filter(enemy => {
-        if (enemy.hp <= 0 && !enemy.element.classList.contains('removing')) {
-            enemy.element.classList.add('removing');
-            setTimeout(() => {
-                enemy.element.remove();
-            }, 1000);
-            return false;
-        }
-        return true;
-    });
-}
-
-function updateEnemyBehavior(enemy) {
-    if (enemy.hp <= 0) return;
-    
-    // Find nearest non-defeated player
-    const players = document.querySelectorAll('.stick-figure:not(.defeated)');
-    let nearestPlayer = null;
-    let minDistance = Infinity;
-    
-    players.forEach(player => {
-        const distance = calculateDistance(enemy.element, player);
-        if (distance < minDistance) {
-            minDistance = distance;
-            nearestPlayer = player;
-        }
-    });
-    
-    if (nearestPlayer) {
-        // Move towards player if out of range
-        if (minDistance > enemy.range) {
-            moveTowardsTarget(enemy.element, nearestPlayer, enemy.spd);
-        }
-        // Attack if in range
-        else if (Date.now() - enemy.lastAttack >= 1000) {
-            const playerId = nearestPlayer.id;
-            const playerStats = calculatePlayerStats(playerId);
-            
-            // Calculate damage
-            const damage = Math.max(1, enemy.atk - playerStats.DEF);
-            
-            // Apply damage
-            if (!playerStats.currentHP) playerStats.currentHP = playerStats.HP;
-            playerStats.currentHP -= damage;
-            
-            // Update UI
-            updatePlayerCard(document.querySelector(`#${playerId}-card`), playerStats);
-            addCombatLog(`${enemy.name} dealt ${damage} damage to ${playerId}!`);
-            
-            // Check if player is defeated
-            if (playerStats.currentHP <= 0) {
-                nearestPlayer.classList.add('defeated');
-                addCombatLog(`${playerId} was defeated!`);
-            }
-            
-            enemy.lastAttack = Date.now();
-        }
-    }
-}
-
-function updateEnemyHealth(enemy) {
-    const healthFill = enemy.element.querySelector('.enemy-health-fill');
-    if (healthFill) {
-        const healthPercent = (enemy.hp / enemy.maxHp) * 100;
-        healthFill.style.width = healthPercent + '%';
-    }
-}
-
-function updatePlayerHealth(playerIndex, currentHp, maxHp) {
-    // Update player card stats
-    const playerCard = document.querySelector(`.player-card:nth-child(${playerIndex})`);
-    if (playerCard) {
-        const hpElement = playerCard.querySelector('.stat-value[data-stat="hp"]');
-        if (hpElement) {
-            hpElement.textContent = Math.max(0, Math.round(currentHp));
-        }
-    }
-    
-    // Update visual health bar on stick figure
-    const playerElement = document.querySelector(`.stick-figure:nth-child(${playerIndex})`);
-    if (playerElement) {
-        const healthPercent = Math.max(0, currentHp / maxHp);
-        
-        // Create or update health bar
-        let healthBar = playerElement.querySelector('.player-health-bar');
-        if (!healthBar) {
-            healthBar = document.createElement('div');
-            healthBar.className = 'player-health-bar';
-            healthBar.innerHTML = '<div class="player-health-fill"></div>';
-            playerElement.appendChild(healthBar);
-        }
-        
-        const healthFill = healthBar.querySelector('.player-health-fill');
-        healthFill.style.width = (healthPercent * 100) + '%';
-        
-        // Color based on health
-        if (healthPercent > 0.6) {
-            healthFill.style.backgroundColor = '#4CAF50';
-        } else if (healthPercent > 0.3) {
-            healthFill.style.backgroundColor = '#FF9800';
-        } else {
-            healthFill.style.backgroundColor = '#F44336';
-        }
-    }
-}
-
-function addCombatLog(message) {
-    const log = document.getElementById('combat-log');
-    if (log) {
-        const line = document.createElement('div');
-        line.textContent = message;
-        log.appendChild(line);
-        log.scrollTop = log.scrollHeight;
-        
-        // Keep only last 10 messages
-        while (log.children.length > 10) {
-            log.removeChild(log.firstChild);
-        }
-    }
-}
-
-function initializeCombatSystem() {
-    // Add health bars to existing players
-    addHealthBarsToPlayers();
-    
-    // Set up auto-battle button
-    const autoBattleBtn = document.getElementById('auto-battle-btn');
-    if (autoBattleBtn) {
-        autoBattleBtn.addEventListener('click', toggleAutoBattle);
-    }
-    
-    // Spawn initial enemies
-    spawnEnemies(currentZone);
-    
-    debugLog('Combat system initialized', 'success');
-}
-
-function toggleAutoBattle() {
-    autoBattleEnabled = !autoBattleEnabled;
-    const btn = document.getElementById('auto-battle-btn');
-    
-    if (autoBattleEnabled) {
-        btn.textContent = 'Auto Battle: ON';
-        btn.classList.add('active');
-        startBattleLoop();
-        addCombatLog('Auto battle enabled!');
-    } else {
-        btn.textContent = 'Auto Battle: OFF';
-        btn.classList.remove('active');
-        stopBattleLoop();
-        addCombatLog('Auto battle disabled.');
-    }
-    
-    debugLog(`Auto battle ${autoBattleEnabled ? 'enabled' : 'disabled'}`, 'info');
-}
-
-function startBattleLoop() {
-    if (battleLoopInterval) return;
-    
-    battleLoopInterval = setInterval(() => {
-        if (!autoBattleEnabled) return;
-        
-        try {
-            // Process each player's turn
-            const players = document.querySelectorAll('.stick-figure');
-            players.forEach(playerElement => {
-                // Skip if player is defeated
-                if (playerElement.classList.contains('defeated')) return;
-                
-                const playerId = playerElement.id;
-                const playerStats = calculatePlayerStats(playerId);
-                
-                // Handle priest healing
-                if (playerStats.HEAL) {
-                    players.forEach(otherPlayer => {
-                        if (otherPlayer !== playerElement && !otherPlayer.classList.contains('defeated')) {
-                            const distance = calculateDistance(playerElement, otherPlayer);
-                            if (distance <= playerStats.RANGE) {
-                                healPlayer(otherPlayer.id, playerStats.HEAL);
-                            }
-                        }
-                    });
-                }
-                
-                // Handle combat
-                const nearestEnemy = findNearestEnemy(playerElement);
-                if (nearestEnemy) {
-                    const distance = calculateDistance(playerElement, nearestEnemy.element);
-                    if (distance <= playerStats.RANGE) {
-                        attackEnemy(playerElement, nearestEnemy);
-                    } else {
-                        // Move towards enemy
-                        moveTowardsTarget(playerElement, nearestEnemy.element, playerStats.SPD);
-                    }
-                }
-            });
-            
-            // Process enemy turns
-            enemies.forEach(enemy => {
-                if (enemy.hp > 0) {
-                    updateEnemyBehavior(enemy);
-                }
-            });
-            
-            // Cleanup defeated enemies
-            cleanupDefeatedEnemies();
-        } catch (error) {
-            debugLog(`Battle loop error: ${error.message}`, 'error');
-            stopBattleLoop();
-        }
-        }
-    }, 1000); // Process combat every second
-}
-            processCombatTurn();
-        }
-    }, 1000); // Process combat every second
-}
-
-function stopBattleLoop() {
-    if (battleLoopInterval) {
-        clearInterval(battleLoopInterval);
-        battleLoopInterval = null;
-    }
-}
-
-function processCombatTurn() {
-    // Simple combat logic - enemies move towards players, attack if in range
-    const playerElements = document.querySelectorAll('.stick-figure');
-    const playerPositions = [];
-    
-    // Get player positions
-    playerElements.forEach((element, index) => {
-        const rect = element.getBoundingClientRect();
-        const gameBoxRect = document.querySelector('.game-box').getBoundingClientRect();
-        
-        const stats = getPlayerStats(index + 1);
-        if (!stats) return;
-        
-        playerPositions.push({
-            x: ((rect.left - gameBoxRect.left) / gameBoxRect.width) * 100,
-            y: ((rect.top - gameBoxRect.top) / gameBoxRect.height) * 100,
-            element: element,
-            stats: stats,
-            hp: stats.hp,
-            maxHp: stats.maxHp,
-            index: index + 1,
-            lastAttack: element.lastAttack || 0
-        });
-    });
-    
-    // Process player attacks first
-    playerPositions.forEach(player => {
-        if (player.hp <= 0) return;
-        
-        const now = Date.now();
-        const attackCooldown = 3000 - (player.stats.spd * 100); // Faster speed = faster attacks
-        
-        if (now - player.lastAttack > attackCooldown) {
-            // Find enemies in range
-            const rangeThreshold = player.stats.range * 3; // Scale range appropriately
-            
-            enemies.forEach(enemy => {
-                if (enemy.hp <= 0) return;
-                
-                const distance = calculateDistance(player, enemy);
-                if (distance <= rangeThreshold) {
-                    // Player attacks enemy
-                    if (player.stats.className === 'Priest' && player.stats.heal > 0) {
-                        // Priest heals instead of attacking
-                        healNearbyPlayers(player, playerPositions);
-                    } else {
-                        const damage = Math.max(1, player.stats.atk - enemy.def);
-                        enemy.hp = Math.max(0, enemy.hp - damage);
-                        
-                        updateEnemyHealth(enemy);
-                        addCombatLog(`Player ${player.index} (${player.stats.className}) attacks ${enemy.name} for ${damage} damage!`);
-                        
-                        if (enemy.hp <= 0) {
-                            addCombatLog(`${enemy.name} defeated!`);
-                            enemy.element.style.opacity = '0.3';
-                            enemy.element.style.pointerEvents = 'none';
-                        }
-                    }
-                    
-                    player.element.lastAttack = now;
-                    player.lastAttack = now;
-                    return; // Attack only one enemy per turn
-                }
-            });
-        }
-    });
-    
-    // Process each enemy
-    enemies.forEach(enemy => {
-        if (enemy.hp <= 0) return;
-        
-        // Find nearest living player
-        let nearestPlayer = null;
-        let nearestDistance = Infinity;
-        
-        playerPositions.forEach(player => {
-            if (player.stats && player.hp > 0) {
-                const distance = calculateDistance(enemy, player);
-                if (distance < nearestDistance) {
-                    nearestDistance = distance;
-                    nearestPlayer = player;
-                }
-            }
-        });
-        
-        if (nearestPlayer) {
-            // Move towards player if not in range
-            const rangeThreshold = enemy.range * 4; // Scale range appropriately
-            
-            if (nearestDistance > rangeThreshold) {
-                const newPos = moveTowards(enemy, nearestPlayer, enemy.spd * 0.8);
-                enemy.x = Math.max(5, Math.min(95, newPos.x)); // Keep within bounds
-                enemy.y = Math.max(10, Math.min(70, newPos.y)); // Keep above grass
-                updateEnemyPosition(enemy);
-            } else {
-                // Attack if in range and enough time has passed
-                const now = Date.now();
-                const attackCooldown = 2500 - (enemy.spd * 50);
-                
-                if (now - enemy.lastAttack > attackCooldown) {
-                    const damage = Math.max(1, enemy.atk - (nearestPlayer.stats.def || 0));
-                    nearestPlayer.hp = Math.max(0, nearestPlayer.hp - damage);
-                    
-                    updatePlayerHealth(nearestPlayer.index, nearestPlayer.hp, nearestPlayer.maxHp);
-                    addCombatLog(`${enemy.name} attacks Player ${nearestPlayer.index} for ${damage} damage!`);
-                    
-                    if (nearestPlayer.hp <= 0) {
-                        addCombatLog(`Player ${nearestPlayer.index} defeated!`);
-                        nearestPlayer.element.style.opacity = '0.5';
-                    }
-                    
-                    enemy.lastAttack = now;
-                }
-            }
-        }
-    });
-    
-    // Check for victory condition
-    const aliveEnemies = enemies.filter(e => e.hp > 0).length;
-    const alivePlayers = playerPositions.filter(p => p.hp > 0).length;
-    
-    if (aliveEnemies === 0) {
-        addCombatLog('Victory! All enemies defeated!');
-        setTimeout(() => {
-            spawnEnemies(currentZone); // Respawn enemies
-        }, 3000);
-    } else if (alivePlayers === 0) {
-        addCombatLog('Defeat! All players have fallen!');
-        stopBattleLoop();
-        autoBattleEnabled = false;
-        document.getElementById('auto-battle-btn').classList.remove('active');
-        document.getElementById('auto-battle-btn').textContent = 'Auto Battle: OFF';
-    }
-}
-
-function healNearbyPlayers(priest, playerPositions) {
-    const healRange = priest.stats.range * 3;
-    let healed = false;
-    
-    playerPositions.forEach(player => {
-        if (player.index === priest.index) return; // Don't heal self
-        if (player.hp >= player.maxHp) return; // Already at full health
-        
-        const distance = calculateDistance(priest, player);
-        if (distance <= healRange) {
-            const healAmount = priest.stats.heal;
-            const oldHp = player.hp;
-            player.hp = Math.min(player.maxHp, player.hp + healAmount);
-            
-            updatePlayerHealth(player.index, player.hp, player.maxHp);
-            addCombatLog(`Priest heals Player ${player.index} for ${player.hp - oldHp} HP!`);
-            healed = true;
-        }
-    });
-    
-    if (!healed) {
-        addCombatLog('Priest finds no one to heal nearby.');
-    }
-=======
-    debugLog(`Stick figure updated: ${className} with scale ${scale.toFixed(2)} and animation speed ${animationSpeed.toFixed(1)}s`, 'success');
->>>>>>> 91a07630
 }
 
 // (rest of your code continues unchanged, except remove all conflict markers and ensure all functions are properly closed)