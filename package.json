--- conflicted
+++ resolved
@@ -18,10 +18,7 @@
     "react-dom": "^19.1.0"
   },
   "devDependencies": {
-<<<<<<< HEAD
-    "@types/jest": "^30.0.0",
-=======
->>>>>>> f2f7eb26
+
     "ts-jest": "^29.4.0",
     "typescript": "^5.8.3"
   },
